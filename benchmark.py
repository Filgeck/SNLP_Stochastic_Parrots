import json
from pathlib import Path
from typing import Callable
from tqdm.auto import tqdm
from datasets import load_dataset, DatasetDict
from agents import Agent, AgentBasic, AgentProgrammer, AgentMulti
from clients import ModelClient
import traceback
import subprocess
import sys
import click

SWE_BENCH_BM25_40K_DATASET = "princeton-nlp/SWE-bench_bm25_40K"
SWE_BENCH_LITE_DATASET = "princeton-nlp/SWE-bench_Lite"
SWE_BENCH_RUN_EVAL_PATH = Path("swebench/swebench/harness/run_evaluation.py")
PREDICTIONS_DIR_PATH = Path("predictions")


class AgentBenchmark:
    def __init__(self, agent: Agent, temp: float | None = None):
        model_name = agent.model_client.model_name.replace("/", "_")
        output_path = Path(
            f"{PREDICTIONS_DIR_PATH}/{agent.agent_name}/{model_name}".replace(
                ":", "-"
            )
        )

        self.agent = agent
        self.preds_file_path = output_path / "all_pred.jsonl"
        self.report_dir_path = output_path / "logs"
        self.run_id = f"{agent.agent_name}_{agent.model_client.model_name}"

    def generate_preds_custom_retrieval(
        self, benchmark_dataset: str, retrieval_func: Callable
    ) -> None:
        """Run benchmark for a given agent and swe-bench dataset, with a custom retrieval method."""
        pass

    def generate_preds_precomputed_retrieval(
        self, benchmark_dataset: str, retrieval_dataset: str
    ) -> None:
        """Run benchmark for a given agent and swe-bench dataset, with a precomputed retrieval dataset."""
        benchmark = load_dataset(benchmark_dataset)
        # benchmark & retrieval must be a DatasetDict since split is None and
        # streaming is False
        assert isinstance(benchmark, DatasetDict)
        retrieval = load_dataset(retrieval_dataset)
        assert isinstance(retrieval, DatasetDict)
        processed_ids = self._find_processed_ids()

        # map each benchmark instance to the retrieved (precomputed RAG) documents
        retrieval_map = {
            item["instance_id"]: item["text"]
            for item in tqdm(
                retrieval["test"],
                desc=f"Retrieving {retrieval_dataset}:",
            )
        }

        self.preds_file_path.parent.mkdir(parents=True, exist_ok=True)
        self.preds_file_path.touch(exist_ok=True)
        with open(self.preds_file_path, "a") as file_out:
            for instance in tqdm(
                benchmark["test"],
                desc=f"Running {benchmark_dataset} benchmark",
            ):
                instance_id = instance["instance_id"]

                if (instance_id, self.run_id) in processed_ids:
                    print("Skipping already processed instance:", instance_id)
                    continue

                prompt = retrieval_map[instance_id]
                # prompt += """\n\nFeel free to analyse and edit files as required, however you must absolutely ensure that at the end of your response you enclose your final patch in either <patch> </patch> tags or a ```patch ``` block."""
                output = self.agent.forward(prompt)

                prediction = {
                    "instance_id": instance_id,
                    "model_patch": output,
                    "model_name_or_path": self.run_id,
                }

                file_out.write(json.dumps(prediction) + "\n")
                file_out.flush()

        self._sort_jsonl_alphanumeric_asc(
            self.preds_file_path,
        )

    def run_benchmark(
        self,
        max_workers: int,
    ) -> None:
        # self.preds_file_path
        # self.run_id

        if (
            not self.preds_file_path.exists()
            or self.preds_file_path.stat().st_size == 0
        ):
            raise FileNotFoundError(
                f"Predictions file {self.preds_file_path} does not exist or is empty."
            )

        if not SWE_BENCH_RUN_EVAL_PATH.exists():
            raise FileNotFoundError(
                "SWE-bench run script not found. Please ensure the path is correct and you run this script from the repo root."
            )

        # check logs directory exists, if not create
        self.report_dir_path.mkdir(parents=True, exist_ok=True)
        command = [
            sys.executable,
            str(SWE_BENCH_RUN_EVAL_PATH.resolve()),
            "--predictions_path",
            str(self.preds_file_path.resolve()),
            "--max_workers",
            str(max_workers),
            "--report_dir",
            str(self.report_dir_path.resolve()),
            "--run_id",
            self.run_id,
            "--namespace",
            "",
            "--force_rebuild",
            "True",
        ]
        

        print("\nExecuting swe-bench command:\n", " ".join(command))

        try:
            process = subprocess.Popen(
                command,
                stdout=subprocess.PIPE,
                stderr=subprocess.STDOUT,
                text=True,
                encoding="utf-8",
            )

            while True:
                output = process.stdout.readline() if process.stdout else ""
                if output == "" and process.poll() is not None:
                    break
                if output:
                    print(output.strip())
            rc = process.poll()
            if rc == 0:
                print(
                    f"SWE-bench evaluation completed successfully for run_id '{self.run_id}'."
                )
                print(f"Logs and report stored under: {self.report_dir_path}")
            else:
                print(
                    f"ERROR: SWE-bench evaluation failed with exit code {rc} for run_id"
                )
        except Exception as error:
            print(
                f"ERROR: An unexpected error occurred while running the evaluation script: {error}"
            )
            traceback.print_exc()

    def _sort_jsonl_alphanumeric_asc(self, jsonl_file: Path) -> None:
        """Sort a JSONL file by the 'instance_id' field in ascending order."""
        with open(jsonl_file, "r") as file:
            lines = [json.loads(line) for line in file]

        sorted_lines = sorted(lines, key=lambda x: x["instance_id"])

        with open(jsonl_file, "w") as file:
            for line in sorted_lines:
                file.write(json.dumps(line) + "\n")

    def _find_processed_ids(self) -> set:
        """For this given benchmark, return the instance_ids that have already been evaluated."""
        processed_ids = set()
        try:
            if self.preds_file_path.exists():
                with open(self.preds_file_path, "r") as file:
                    existing_preds = [json.loads(line) for line in file]
                processed_ids = {
                    (p["instance_id"], p["model_name_or_path"])
                    for p in existing_preds
                }
            else:
                return set()
        except Exception as e:
            raise RuntimeError(f"Error reading {self.preds_file_path}:\n{e}")
        return processed_ids

@click.group(invoke_without_command=True)
@click.pass_context
def cli(ctx):
    """Benchmark tool with various subcommands."""
    ctx.ensure_object(dict)
    if ctx.invoked_subcommand is None:
        # If no subcommand is provided, default to models
        ctx.invoke(models)

@cli.command()
@click.pass_context
def param_count(ctx):
    """Calculate parameter counts for models."""
    click.echo("Running parameter count benchmark...")
    params_to_models = {
        # "1.5B": "deepseek/deepseek-r1-distill-qwen-1.5b", # Not enough - gets into loops of it talking to itself
        # "8B": "deepseek/deepseek-r1-distill-llama-8b", # Only has 32k context
        "14B": "deepseek/deepseek-r1-distill-qwen-14b",
        "32B": "deepseek/deepseek-r1-distill-qwen-32b",
        "70B": "deepseek/deepseek-r1-distill-llama-70b",
        "671B": "deepseek/deepseek-r1",
    }
    try:
        for param_count, model_name in params_to_models.items():
            print("Benchmarking model:", model_name)
            print("Param count:", param_count)
            model = ModelClient(model_name, max_retries=1)

            AGENTS_TO_BENCHMARK = [
                # AgentBasic(model, max_retries=1, param_count=param_count),
                AgentProgrammer(
                    model, max_retries=10, param_count=param_count
                ),
                # AgentMulti(model, max_retries=10, param_count=param_count),
            ]


            for agent in AGENTS_TO_BENCHMARK:
                print("Benchmarking agent:", agent.agent_name)
                benchmark = AgentBenchmark(agent)
                try:
                    benchmark.generate_preds_precomputed_retrieval(
                        SWE_BENCH_LITE_DATASET, SWE_BENCH_BM25_40K_DATASET
                    )
                except Exception:
                    traceback.print_exc()
                    print("Skipping agent:", agent.agent_name, model_name)
                    continue
                benchmark.run_benchmark(max_workers=6)

    except KeyboardInterrupt:
        print("Benchmarking interrupted by user.")

<<<<<<< HEAD
if __name__ == "__main__":
    benchmark_deepseek_params()

# if __name__ == "__main__":
#     MODELS_TO_BENCHMARK = [
#         # "anthropic/claude-3.7-sonnet",
#         # "deepseek/deepseek-r1-zero:free",
#         # "x-ai/grok-3-beta",
#         # "deepseek-r1-8b",
#         # "llama3.2",
#         "gemini-2.5-pro-exp-03-25",
#     ]

#     try:
#         for model_name in MODELS_TO_BENCHMARK:
#             model = ModelClient(model_name)

#             AGENTS_TO_BENCHMARK = [
#                 # AgentBasic(model, max_retries=10),
#                 AgentProgrammer(model, max_retries=10),
#                 AgentMulti(model, max_retries=10),
#             ]

#             for agent in AGENTS_TO_BENCHMARK:
#                 benchmark = AgentBenchmark(agent)
#                 benchmark.generate_preds_precomputed_retrieval(
#                     SWE_BENCH_LITE_DATASET, SWE_BENCH_BM25_40K_DATASET
#                 )
#                 benchmark.run_benchmark(max_workers=16)

#     except KeyboardInterrupt:
#         print("Benchmarking interrupted by user.")
=======
@cli.command()
@click.pass_context
def temp(ctx):
    """Benchmark temperature settings."""
    click.echo("Running temperature benchmark...")
    model_name = "gemini-2.5-pro-exp-03-25"
    max_temp = 2
    step = 0.1
    scale = int(1 / step)
    for i in range(0, max_temp * scale, scale):
        temp = i / scale
        model = ModelClient(model_name, max_retries=1)

        AGENTS_TO_BENCHMARK = [
            # AgentBasic(model, max_retries=1, param_count=param_count),
            AgentProgrammer(
                model, max_retries=10
            ),
            # AgentMulti(model, max_retries=10, param_count=param_count),
        ]
        for agent in AGENTS_TO_BENCHMARK:
            print("Benchmarking agent:", agent.agent_name)
            benchmark = AgentBenchmark(agent, temp=temp)
            benchmark.generate_preds_precomputed_retrieval(
                SWE_BENCH_LITE_DATASET, SWE_BENCH_BM25_40K_DATASET
            )
            benchmark.run_benchmark(max_workers=16)

@cli.command()
@click.pass_context
def models(ctx):
    """Benchmark different models."""
    click.echo("Running models benchmark...")
    MODELS_TO_BENCHMARK = [
        # "anthropic/claude-3.7-sonnet",
        # "deepseek/deepseek-r1-zero:free",
        # "x-ai/grok-3-beta",
        # "deepseek-r1-8b",
        # "llama3.2",
        "gemini-2.5-pro-exp-03-25",
    ]

    try:
        for model_name in MODELS_TO_BENCHMARK:
            model = ModelClient(model_name)

            AGENTS_TO_BENCHMARK = [
                # AgentBasic(model, max_retries=10),
                # AgentProgrammer(model, max_retries=10),
                AgentMulti(model, max_retries=10),
            ]

            for agent in AGENTS_TO_BENCHMARK:
                benchmark = AgentBenchmark(agent)
                # benchmark.generate_preds_precomputed_retrieval(
                #     SWE_BENCH_LITE_DATASET, SWE_BENCH_BM25_40K_DATASET
                # )
                benchmark.run_benchmark(max_workers=16)


    except KeyboardInterrupt:
        print("Benchmarking interrupted by user.")
        return 1

if __name__ == "__main__":
    cli()
>>>>>>> 042477d2
<|MERGE_RESOLUTION|>--- conflicted
+++ resolved
@@ -241,40 +241,6 @@
     except KeyboardInterrupt:
         print("Benchmarking interrupted by user.")
 
-<<<<<<< HEAD
-if __name__ == "__main__":
-    benchmark_deepseek_params()
-
-# if __name__ == "__main__":
-#     MODELS_TO_BENCHMARK = [
-#         # "anthropic/claude-3.7-sonnet",
-#         # "deepseek/deepseek-r1-zero:free",
-#         # "x-ai/grok-3-beta",
-#         # "deepseek-r1-8b",
-#         # "llama3.2",
-#         "gemini-2.5-pro-exp-03-25",
-#     ]
-
-#     try:
-#         for model_name in MODELS_TO_BENCHMARK:
-#             model = ModelClient(model_name)
-
-#             AGENTS_TO_BENCHMARK = [
-#                 # AgentBasic(model, max_retries=10),
-#                 AgentProgrammer(model, max_retries=10),
-#                 AgentMulti(model, max_retries=10),
-#             ]
-
-#             for agent in AGENTS_TO_BENCHMARK:
-#                 benchmark = AgentBenchmark(agent)
-#                 benchmark.generate_preds_precomputed_retrieval(
-#                     SWE_BENCH_LITE_DATASET, SWE_BENCH_BM25_40K_DATASET
-#                 )
-#                 benchmark.run_benchmark(max_workers=16)
-
-#     except KeyboardInterrupt:
-#         print("Benchmarking interrupted by user.")
-=======
 @cli.command()
 @click.pass_context
 def temp(ctx):
@@ -317,9 +283,9 @@
         "gemini-2.5-pro-exp-03-25",
     ]
 
-    try:
-        for model_name in MODELS_TO_BENCHMARK:
-            model = ModelClient(model_name)
+#     try:
+#         for model_name in MODELS_TO_BENCHMARK:
+#             model = ModelClient(model_name)
 
             AGENTS_TO_BENCHMARK = [
                 # AgentBasic(model, max_retries=10),
@@ -340,5 +306,4 @@
         return 1
 
 if __name__ == "__main__":
-    cli()
->>>>>>> 042477d2
+    cli()