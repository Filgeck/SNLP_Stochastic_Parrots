--- conflicted
+++ resolved
@@ -1,19 +1,14 @@
+import json
+from pathlib import Path
+from typing import Callable
+from tqdm.auto import tqdm
+from datasets import load_dataset, DatasetDict
 from agents import Agent, AgentBasic, AgentProgrammer, AgentMulti
 from clients import ModelClient
-from datasets import load_dataset, DatasetDict
-import json
-import numpy as np
-from pathlib import Path
+import traceback
 import subprocess
 import sys
-<<<<<<< HEAD
-import traceback
-from tqdm.auto import tqdm
-from typing import Callable, Iterator, Optional
-
-=======
 import click
->>>>>>> 54d72f27
 
 SWE_BENCH_BM25_40K_DATASET = "princeton-nlp/SWE-bench_bm25_40K"
 SWE_BENCH_LITE_DATASET = "princeton-nlp/SWE-bench_Lite"
@@ -34,8 +29,6 @@
         self.preds_file_path = output_path / "all_pred.jsonl"
         self.report_dir_path = output_path / "logs"
         self.run_id = f"{agent.agent_name}_{agent.model_client.model_name}"
-
-        print(f"run_id = '{self.run_id}'")
 
     def generate_preds_custom_retrieval(
         self, benchmark_dataset: str, retrieval_func: Callable
@@ -127,10 +120,6 @@
             str(self.report_dir_path.resolve()),
             "--run_id",
             self.run_id,
-            "--namespace",
-            "",
-            "--force_rebuild",
-            "True",
         ]
         
 
@@ -195,41 +184,6 @@
             raise RuntimeError(f"Error reading {self.preds_file_path}:\n{e}")
         return processed_ids
 
-<<<<<<< HEAD
-def benchmark_temperature(model_name: str, temperatures: Iterator[float]) -> None:
-    """
-    Benchmarks a range of temperatures
-
-    args:
-    - model_name: the name of the model to benchmark
-    - temperatures: the temperature values to explore
-    """
-    for temp in temperatures:
-        model = ModelClient(model_name, max_retries=1, temp=temp)
-        print(f" - temp = {temp}\n - model = {model_name}")
-
-        AGENTS_TO_BENCHMARK = [
-            # AgentBasic(model, max_retries=1, param_count=param_count),
-            AgentProgrammer(
-                model, max_retries=5, temp=temp
-            ),
-            # AgentMulti(model, max_retries=10, param_count=param_count),
-        ]
-
-        for agent in AGENTS_TO_BENCHMARK:
-            try:
-                print("Benchmarking agent:", agent.agent_name)
-                benchmark = AgentBenchmark(agent)
-                benchmark.generate_preds_precomputed_retrieval(
-                    benchmark_dataset=SWE_BENCH_LITE_DATASET,
-                    retrieval_dataset=SWE_BENCH_BM25_40K_DATASET
-                )
-                benchmark.run_benchmark(max_workers=8)
-            except Exception as e:
-                print(f"Failed for temperature setting:\n{e}")
-
-def benchmark_deepseek_params() -> None:
-=======
 @click.group(invoke_without_command=True)
 @click.pass_context
 def cli(ctx):
@@ -244,7 +198,6 @@
 def param_count(ctx):
     """Calculate parameter counts for models."""
     click.echo("Running parameter count benchmark...")
->>>>>>> 54d72f27
     params_to_models = {
         # "1.5B": "deepseek/deepseek-r1-distill-qwen-1.5b", # Not enough - gets into loops of it talking to itself
         # "8B": "deepseek/deepseek-r1-distill-llama-8b", # Only has 32k context
@@ -279,15 +232,11 @@
                     traceback.print_exc()
                     print("Skipping agent:", agent.agent_name, model_name)
                     continue
-                benchmark.run_benchmark(max_workers=6)
+                benchmark.run_benchmark(max_workers=16)
 
     except KeyboardInterrupt:
         print("Benchmarking interrupted by user.")
 
-<<<<<<< HEAD
-if __name__ == "__main__":
-    model = "gemini-2.5-pro-preview-03-25"
-=======
 @cli.command()
 @click.pass_context
 def temp(ctx):
@@ -329,43 +278,11 @@
         # "llama3.2",
         "gemini-2.5-pro-exp-03-25",
     ]
->>>>>>> 54d72f27
-
-    benchmark_temperature(model, iter(np.linspace(0.7, 2, num=20)))
-
-<<<<<<< HEAD
-
-
-# if __name__ == "__main__":
-#     MODELS_TO_BENCHMARK = [
-#         # "anthropic/claude-3.7-sonnet",
-#         # "deepseek/deepseek-r1-zero:free",
-#         # "x-ai/grok-3-beta",
-#         # "deepseek-r1-8b",
-#         # "llama3.2",
-#         "gemini-2.5-pro-exp-03-25",
-#     ]
-
-#     try:
-#         for model_name in MODELS_TO_BENCHMARK:
-#             model = ModelClient(model_name)
-
-#             AGENTS_TO_BENCHMARK = [
-#                 # AgentBasic(model, max_retries=10),
-#                 AgentProgrammer(model, max_retries=10),
-#                 AgentMulti(model, max_retries=10),
-#             ]
-
-#             for agent in AGENTS_TO_BENCHMARK:
-#                 benchmark = AgentBenchmark(agent)
-#                 benchmark.generate_preds_precomputed_retrieval(
-#                     SWE_BENCH_LITE_DATASET, SWE_BENCH_BM25_40K_DATASET
-#                 )
-#                 benchmark.run_benchmark(max_workers=16)
-
-#     except KeyboardInterrupt:
-#         print("Benchmarking interrupted by user.")
-=======
+
+    try:
+        for model_name in MODELS_TO_BENCHMARK:
+            model = ModelClient(model_name)
+
             AGENTS_TO_BENCHMARK = [
                 # AgentBasic(model, max_retries=10),
                 # AgentProgrammer(model, max_retries=10),
@@ -385,5 +302,4 @@
         return 1
 
 if __name__ == "__main__":
-    cli()
->>>>>>> 54d72f27
+    cli()