--- conflicted
+++ resolved
@@ -36,11 +36,8 @@
         programmer_model_client = ModelClient(model_name=model_client.model_name)
         self.agent3 = AgentProgrammer(model_client=programmer_model_client)
 
-<<<<<<< HEAD
         self.agent_name = "agent_multi"
 
-=======
->>>>>>> 042477d2
     def forward(self, prompt: str) -> str | None:
         prompt = prompt.split("</code>", 1)[0] + "</code>"
 
