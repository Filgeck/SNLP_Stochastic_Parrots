from agents.base import Agent
from agents.agent_file_selector import AgentFileSelector
from agents.agent_example_retriever import AgentExampleRetriever
from agents.agent_programmer import AgentProgrammer
from clients import ModelClient, RagClient


class AgentMulti(Agent):
    def __init__(
        self,
        model_client: ModelClient,
        max_retries: int = 3,
        param_count: str | None = None,
        temp: float | None = None
    ) -> None:
        super().__init__(
            model_client=model_client,
            max_retries=max_retries,
            param_count=param_count,
<<<<<<< HEAD
            agent_name="Multi Agent",
            temp=temp
=======
            agent_name="agent_multi",
>>>>>>> 54d72f27
        )
        self.model_client = model_client

        file_selector_model_client = ModelClient(model_name=model_client.model_name)
        self.agent1 = AgentFileSelector(
            model_client=file_selector_model_client,
            return_full_text=True,
            strip_line_num=True,
        )

        rag_client = RagClient()
        rag_model_client = ModelClient(model_name=model_client.model_name)
        self.agent2 = AgentExampleRetriever(
            model_client=rag_model_client, rag_client=rag_client
        )

        programmer_model_client = ModelClient(model_name=model_client.model_name)
        self.agent3 = AgentProgrammer(model_client=programmer_model_client)

        self.agent_name = "agent_multi"

    def forward(self, prompt: str) -> str | None:
        prompt = prompt.split("</code>", 1)[0] + "</code>"

        files_list, only_selected_files, hint = self.agent1.forward(prompt, "batch")

        # get issue between <issue> and </issue>
        issue = prompt[prompt.find("<issue>") + len("<issue>") : prompt.find("</issue>")]

        rags = self.agent2.forward(issue, 10, 3)

        programmer_prompt = only_selected_files + "\n" + rags + "\n Here is a hint: \n" + hint

        # SET CLEANUP TO FALSE
        patch = self.agent3.forward(programmer_prompt)

        return patch<|MERGE_RESOLUTION|>--- conflicted
+++ resolved
@@ -17,12 +17,8 @@
             model_client=model_client,
             max_retries=max_retries,
             param_count=param_count,
-<<<<<<< HEAD
             agent_name="Multi Agent",
             temp=temp
-=======
-            agent_name="agent_multi",
->>>>>>> 54d72f27
         )
         self.model_client = model_client
 
