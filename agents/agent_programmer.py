--- conflicted
+++ resolved
@@ -14,7 +14,6 @@
         super().__init__(model_client=model_client, max_retries=max_retries)
         self.agent_name = "agent_programmer"
 
-<<<<<<< HEAD
     def forward(
         self,
         prompt: str,
@@ -43,72 +42,12 @@
 
         changed_files = self._get_files(response, True)
 
-        print("Orig file names:", list(files_dict.keys()))
-        print("Changed file names:", list(changed_files.keys()))
-=======
-    def forward(self, prompt: str) -> str | None:
-        """
-        Generates fixed files based on the prompt and creates a patch by diffing original and fixed files.
-        Uses the base Agent's _query_and_extract() for robust querying.
-        """
-        # Extract original files from the prompt (assuming base Agent's _get_files handles this)
-        original_files = self._get_files(prompt, strip_line_num=False)
-
-        # Append instructions for the model to return full fixed files
-        enhanced_prompt = (
-            f"{prompt}\n\n"
-            "Please fix the bugs in the provided files and return the full fixed files in this format:\n"
-            "[start of FILEPATH]\nCONTENT\n[end of FILEPATH]\n"
-            "For each file, include the complete content, not just changes. "
-            "Do not include line numbers or partial snippets.\n"
-        )
-
-        # Use base Agent's _query_and_extract to handle retries and parsing
-        response = self._query_and_extract(enhanced_prompt)
-        if not response or not response.strip():
-            return None
-
-        # Extract fixed files from the response
-        fixed_files = self._get_files(response, strip_line_num=False)
->>>>>>> c60d86b6
-
-        # Generate patch by comparing original and fixed files
         patch = self.create_patch_from_files(
-<<<<<<< HEAD
             files_dict, changed_files, "agent_cache", cleanup=False
-=======
-            original_files, fixed_files, "agent_cache", cleanup=True
->>>>>>> c60d86b6
         )
 
         return patch
 
-<<<<<<< HEAD
-=======
-    def _get_files(self, files_text: str, strip_line_num: bool) -> dict:
-        """
-        Extract file content from a string containing file blocks marked with [start of filename] and [end of filename].
-
-        Args:
-            files_text: String containing file blocks
-
-        Returns:
-            Dictionary mapping file paths to file contents
-        """
-        # Regex to find all file blocks
-        # \[start of (.*?)\] -> Capture [start of example/test.py]
-        # (.*?) -> Capture the file content (non-greedy)
-        # \[end of \1\] -> Match [end of example/test.py]
-        pattern = r"\[start of (.*?)\](.*?)\[end of \1\]"
-        matches = re.findall(pattern, files_text, re.DOTALL)
-        files_dict = {}
-        for match in matches:
-            file_path = match[0].strip()
-            file_content = match[1].strip()
-            files_dict[file_path] = file_content
-        return files_dict
-
->>>>>>> c60d86b6
     def _generate_patch(self, file1: str, file2: str):
         """Generate a patch between two files using the diff command."""
 
